--- conflicted
+++ resolved
@@ -94,12 +94,7 @@
     ):
         super(ImageToSequenceTransformer, self).__init__()
 
-<<<<<<< HEAD
         self.encoder = ViTEncoder(3, img_size, d_model, pretrained=True)
-=======
-        # Encoder
-        self.encoder = ViTEncoder(1, img_size, d_model, pretrained=True)
->>>>>>> f5b3f0ba
 
         # Positional Encoding
         self.pos_encoder = PositionalEncoding(d_model, max_seq_len, dropout)
@@ -291,11 +286,7 @@
     from guide3d.dataset.image.spline import Guide3D
 
     NUM_SAMPLES = 64
-<<<<<<< HEAD
     X_SHAPE = (3, 1024, 1024)
-=======
-    X_SHAPE = (1, 224, 224)
->>>>>>> f5b3f0ba
 
     # dataset = DummyData(NUM_SAMPLES, X_SHAPE, MAX_LEN)
     dataset = Guide3D(root=Path.home() / "data/segment-real/")
